--- conflicted
+++ resolved
@@ -7,16 +7,9 @@
     <!-- The above 3 meta tags *must* come first in the head; any other head content must come *after* these tags -->
     <title>Stone Edge Observatory</title>
 
-<<<<<<< HEAD
-	<!-- Custom styles for this template -->
-    <link href="login.css" rel="stylesheet">
-	
-=======
     <!-- Custom styles for this template -->
     <link href="{{ url_for('static',filename='styles/login.css') }}" rel="stylesheet">
     
-    
->>>>>>> ed454098
     <!-- Bootstrap core CSS -->
     <link rel="stylesheet" href="https://maxcdn.bootstrapcdn.com/bootstrap/3.3.7/css/bootstrap.min.css" integrity="sha384-BVYiiSIFeK1dGmJRAkycuHAHRg32OmUcww7on3RYdg4Va+PmSTsz/K68vbdEjh4u" crossorigin="anonymous">
 
@@ -24,13 +17,9 @@
 
   <body>
 
-<<<<<<< HEAD
 <div class="container-fluid">
 <h1 class="text-center" style="color: white; font-size: 70px;"><b>Welcome to <br>Stone Edge Observatory</b></h1>
-=======
-    <div class="container-fluid">
-      <h1 class="text-center" style="color: white; font-size: 70px;"><b>Welcome to the <br>Stone Edge Observatory</b></h1>
->>>>>>> ed454098
+
 
 
       <div id="containter">
@@ -44,7 +33,6 @@
 		 </div>
 	       </div>
 
-<<<<<<< HEAD
   <div class="form-group form-group-lg col-md-4 col-md-offset-4">
     <div class="input-group">
           <span class="input-group-addon transparent"><span class="glyphicon glyphicon-lock"></span></span>
@@ -66,18 +54,6 @@
     </div>
   </div>
 
-=======
-	       <div class="form-group form-group-lg col-md-4 col-md-offset-4">
-		 <div class="input-group">
-		   <span class="input-group-addon transparent"><span class="glyphicon glyphicon-lock"></span></span>
-		   <input class="form-control left-border-none" placeholder="Password" type="text" name="password">
-		 </div>
-	       </div>
-
-	       <div class="form-group form-group-lg col-md-4 col-md-offset-4">
-		 <button type="submit" class="btn btn-block" style="color: #fff; background: #41474B"><b>SIGN IN</b></button>
-	       </div>
->>>>>>> ed454098
 
 	     </form>
 
