## This file implements the execution of telescope queues; at the scheduled time,
## it loads in the queue file for tonight's imaging and executes each request

import json
import time
import datetime
import sqlalchemy
from templates import mqtt
import telescope
from telescope import telescope
from routines import schedule, target, pinpoint
from db.models import User, Session


class Executor(mqtt.MQTTServer):
    """ This class is responsible for executing and scheduling a
    list of imaging sessions stored in the queue constructed by
    the queue server.
    """

    def __init__(self, config: {str}, dryrun: bool=False):
        """ This creates a new executor to execute a single nights
        list of sessions stored in the JSON file specified by filename.
        """

        # MUST INIT SUPERCLASS FIRST
        super().__init__(config, "Executor")
        self.slack("The queue executor has started up...", "#queue")

        # instantiate telescope object for control
        self.telescope = telescope.Telescope(dryrun=dryrun)
        self.log("Executor has connection to telescope")

        # create connection to database
        self.engine = sqlalchemy.create_engine(config['database']['address'], echo=False)

        # create session to database with engine
        session_maker = sqlalchemy.orm.sessionmaker(bind=self.engine)
        self.dbsession = session_maker()
        self.log("Succesfully connected to the queue database")

        # take numbias*exposure_count biases
        self.numbias = config.get('queue').get('numbias') or 5

        # directory to store images on telescope controller
        self.remote_dir = config.get('queue').get('remote_dir') or '/tmp'

        # MUST END WITH start() - THIS BLOCKS
        self.start()


    def load_sessions(self) -> ['Sessions']:
        """ This function returns a list of all session objects
        in the database that have not been executed
        """
        # get unexecuted sessions
        sessions = self.dbsession.query(Session).filter_by(executed = False)

        # execute query and return all sessions
        return sessions.all()


    def wait_until_good(self) -> bool:
        """ Wait until the weather is good for observing.
        Waits 10 minutes between each trial. Cancels execution
        if weather is bad for 4 hours.
        """
        self.log('Waiting until weather is good...')
        elapsed_time = 0 # total elapsed wait time

        # get weather from telescope
        weather = self.telescope.weather_ok()
        while weather is False:

            # sleep for 10 minutes
            self.log('Executor is sleeping for 15 minutes...')
            time.sleep(15*60) # time to sleep in seconds
            elapsed_time += (15*60)

            # shut down after 4 hours of continuous waiting
            if elapsed_time >= 14400:
                self.log("Bad weather for 4 hours. Shutting down the queue...", color="magenta")
                self.slack("Bad weather for 4 hours. Shutting down the queue...", "#queue")
                exit(1)

            # update weather
            weather = self.telescope.weather_ok()

        self.log('Weather is good.')
        return True

    
    def start(self) -> bool:
        """ Executes the list of session objects for this queue.
        """

        # wait until weather is good
        self.wait_until_good()

        # open telescope
        self.log('Opening telescope dome...')
        self.slack("Opening telescope dome...", "#queue")
        self.telescope.close_dome()
        self.telescope.open_dome()
        self.telescope.keep_open(36000)

        # load queues from database
        self.sessions = self.load_sessions()
        self.slack("Queue has {} unexecuted sessions".format(len(self.session)), "#queue")

        # default endtime - queue_start + 8 hours
        endtime = datetime.datetime.today() + datetime.timedelta(hours=8)

        # iterate over session list
        while len(self.sessions) != 0:

            # default location
            location = ""

            # schedule remaining sessions
            self.log("Calling the scheduler...")
            session, wait = schedule.schedule(self.sessions, endtime=endtime)

            # if the scheduler returns None, we are done
            if session is None:
                self.session.remove(session)
                continue

            # convert observations to ra/dec
            try:
                ra, dec = target.find_target(session.target)
            except Exception as e:
                self.log("find_target: "+str(e))
                self.log('Target unable to find object. Skipping...', color='magenta')
                continue

            wait = -1
            self.log("Scheduler has selected {}".format(session))
            self.slack("Scheduler has selected {}".format(session),
                       "#queue")

            # check whether we need to wait before executing
            if wait != -1:
                self.log('Sleeping for {} seconds as requested by scheduler'.format(wait))
                self.slack('Sleeping for {} seconds as requested by scheduler'.format(wait), "#queue")
                if wait > 10*60:
                    if self.telescope.dome_open() is True:
                        self.log('Closing down the telescope while we sleep')
                        self.telescope.close_down()
                time.sleep(wait)

            # check whether every session executed correctly
            self.log("Executing session for {}".format(session.user.email or 'none'), color="blue")
            self.slack("Executing session for {}".format(session.user.email or 'none'), "#queue")
            try:
                # execute session
                location = self.execute(session, ra, dec)

                # succesful execution
                if location != "":

                    # send remote path to pipeline for async processing
                    msg = {'type':'process', 'location':location}
                    self.client.publish('/seo/pipeline', json.dumps(msg))

                    # set the session as completed
                    session.executed = True
                    self.dbsession.commit()
                    self.log("Completed executing {}.".format(session))
                    self.slack("Completed executing {} for {}.".format(session.target,
                                                                       session.user.email), "#queue")
                
                # remove the session from the remaining sessions
                self.sessions.remove(session)

            except Exception as e:
                self.log("Error while executiong session for {}".format(session.user.email),
                         color="red")
                self.log("start: "+str(e), color='red')
                self.finish()
                exit(1)
                
        # close down
        self.log('Finished executing the queue! Closing down...', color='green')
        self.slack('Finished executing the queue! Closing down...', "#queue")
        self.finish()

        return True

    
    def execute(self, session: dict, ra: str, dec: str) -> str:
        """ Execute a single imaging session. If successful, returns
        directory where files are stored on telescope control server.
        """

        # calculate base file name
        date = time.strftime('%Y-%m-%d', time.gmtime())
        username = session.user.email.split('@')[0]
        dirname = self.remote_dir+'/'+'_'.join([date, username, session.target])

        # create directory
        self.log('Making directory to store observations on telescope server...')
        self.telescope.make_dir(dirname)

        basename = dirname+'/'+'_'.join([date, username, session.target])

        try:
            self.wait_until_good()
            if self.telescope.dome_open() is False:
                self.telescope.open_dome()
            # point telescope at target
            self.log("Slewing to {}".format(session.target))
            if self.telescope.goto(ra, dec) is False:
                self.log("Object is not currently visible. Skipping...", color='magenta')
                return ""

            # we should be pointing roughly at the right place
            # now we pinpoint
            self.log("Starting telescope pinpointing...")
            good_pointing = pinpoint.point(ra, dec, self.telescope)

            # let's check that pinpoint did not fail
            if good_pointing is False:
                self.log("Pinpoint failed!")
                # TODO : Notify Slack because something is wrong

            # extract variables
            exposure_time = session.exposure_time
            exposure_count = session.exposure_count
            binning = session.binning

            # for each filter
            self.slack("Taking science exposures...", "#queue")
            filters = self.parse_filters(session)
            for filt in filters:

                # check weather - wait until weather is good
                self.wait_until_good()
                
                # if the telescope has randomly closed, open up
                if self.telescope.dome_open() is False:
                    self.telescope.open_dome()

                # check our pointing with pinpoint again
                self.log("Re-pinpointing telescope...")
                pinpoint.point(ra, dec, self.telescope)

                # reenable tracking
                self.telescope.enable_tracking()

                # take exposures!
                self.take_exposures(basename, exposure_time, exposure_count, binning, filt)

            # reset filter back to clear
            self.log("Switching back to clear filter")
            self.telescope.change_filter('clear')

            # take exposure_count darks
            self.slack("Taking dark frames...", "#queue")
            self.take_darks(basename, exposure_time, exposure_count, binning)

            # take numbias*exposure_count biases
            self.take_biases(basename, exposure_time, exposure_count, binning, self.numbias)

            # return the directory containing the files
            return dirname

        except Exception as e:
            self.log('The executor has encountered an error. Please manually'
                     'close down the telescope.', 'red')
            self.log("execute: "+str(e), color='red')
            self.finish()
            return None

        
    def parse_filters(self, session) -> [str]:
        """ Parse a session objects boolean session
        fields and return a list of strings representing
        the filters to be used for the session. 
        """
        filters = []
        if session.filter_i is True:
            filters.append('i')
        if session.filter_r is True:
            filters.append('r')
        if session.filter_g is True:
            filters.append('g')
        if session.filter_u is True:
            filters.append('u')
        if session.filter_z is True:
            filters.append('z')
        if session.filter_ha is True:
            filters.append('h-alpha')
        if session.filter_clear is True:
            filters.append('clear')

        return filters

    
    def take_exposures(self, basename: str, exp_time: int,
                       count: int, binning: int, filt: str) -> bool:
        """ Take count exposures, each of length exp_time, with binning, using the filter
        filt, and save it in the file built from basename.
        """
        # change to that filter
        self.log("Switching to {} filter".format(filt))
        self.telescope.change_filter(filt)

        # take exposure_count exposures
        i = 0
        while i < count: 

            # create image name
            filename = basename+'_'+filt+'_'+str(exp_time)+'s'
            filename += '_bin'+str(binning)+'_'+str(i)
            self.log("Taking exposure {}/{} with name: {}".format(i+1, count, filename))

            # take exposure
            self.telescope.take_exposure(filename, exp_time, binning)

            # if the telescope has randomly closed, open up and repeat the exposure
            if self.telescope.dome_open() is False:
                self.log('Slit closed during exposure - repeating previous exposure!', color='magenta')
                self.telescope.open_dome()
                continue
            else: # this was a sucessful exposure - take the next one
                i += 1

        return True


    def take_darks(self, basename: str, exp_time: int, count: int, binning: int) -> bool:
        """ Take a full set of dark frames for a given session. Takes exposure_count
        dark frames.
        """
        for numdark in range(0, count):
            # create file name
            filename = basename+'_dark_'+str(exp_time)+'s'
            filename += '_bin'+str(binning)+'_'+str(numdark)
            self.log("Taking dark {}/{} with name: {}".format(numdark+1, count, filename))

            self.telescope.take_dark(filename, exp_time, binning)

        return True


    def take_biases(self, basename: str, exp_time: int,
                    count: int, binning: int, numbias: int) -> bool:
        """ Take the full set of biases for a given session.
        This takes exposure_count*numbias biases
        """

        # create file name for biases
        biasname = basename+'_'+str(exp_time)+'s'
        biasname += '_bin'+str(binning)
        self.log("Taking {} biases with names: {}".format(count*numbias, biasname))

        # take numbias*exposure_count biases
        for nb in range(0, count*numbias):
            self.telescope.take_bias(biasname+'_'+str(nb), binning)

        return True

    
    def finish(self):
        """ Close the executor in event of success of failure; closes the telescope, 
        closes ssh connection, closes log file
        """
        self.telescope.close_down()
        self.telescope.disconnect()

        return 

        
    def close(self):
        """ This function is called when the server receives a shutdown
        signal (Ctrl+C) or SIGINT signal from the OS. Use this to close
        down open files or connections. 
        """
        self.finish()
        
        return 

    
    def log(self, msg: str, color: str='white') -> bool:
        """ Prints a log message to STDOUT. Returns True if successful, False
        otherwise.
        """
        colors = {'red':'31', 'green':'32', 'blue':'34', 'cyan':'36',
                  'white':'37', 'yellow':'33', 'magenta':'34'}
        logtime = time.strftime('%Y-%m-%d %H:%M:%S', time.gmtime())
        logname = self._name.upper()
        log = logtime+' '+logname+': '+msg
        color_log = '\033[1;'+colors[color]+'m'+log+'\033[0m'
        
        self.log_file.write(log+'\n')
        self.log_file.flush()
<<<<<<< HEAD
=======
        self.slack(logname+': '+msg, "@rprechelt")
>>>>>>> 5465d369
        print(color_log)
        
        return True<|MERGE_RESOLUTION|>--- conflicted
+++ resolved
@@ -109,32 +109,46 @@
         self.slack("Queue has {} unexecuted sessions".format(len(self.session)), "#queue")
 
         # default endtime - queue_start + 8 hours
+        # TODO: Draw this from database
         endtime = datetime.datetime.today() + datetime.timedelta(hours=8)
 
-        # iterate over session list
-        while len(self.sessions) != 0:
-
-            # default location
-            location = ""
-
-            # schedule remaining sessions
-            self.log("Calling the scheduler...")
-            session, wait = schedule.schedule(self.sessions, endtime=endtime)
-
-            # if the scheduler returns None, we are done
-            if session is None:
-                self.session.remove(session)
-                continue
-
+        # we build an (id, ra, dec) list
+        objects = []
+        for s in self.sessions:
             # convert observations to ra/dec
             try:
                 ra, dec = target.find_target(session.target)
+                objects.append((session.id, ra, dec))
             except Exception as e:
                 self.log("find_target: "+str(e))
                 self.log('Target unable to find object. Skipping...', color='magenta')
                 continue
 
-            wait = -1
+        # iterate over session list
+        while len(self.sessions) != 0:
+
+            # default location
+            location = ""
+
+            # schedule remaining sessions
+            self.log("Calling the scheduler...")
+            (objid, ra, dec), wait = schedule.schedule(objects, endtime=endtime)
+
+            # if the scheduler returns None, we are done
+            if objid == -1:
+                break
+
+            # find object by id
+            found_sessions = list(filter(lambda x: x.id == objid, self.sessions))
+
+            # make sure we found something - this should only be length one
+            if len(found_sessions) != 1:
+                self.log('We were unable to find a session by that ID', color='magenta')
+                self.log(found_sessions)
+                continue
+
+            # pick session
+            session = found_sessions[0]
             self.log("Scheduler has selected {}".format(session))
             self.slack("Scheduler has selected {}".format(session),
                        "#queue")
@@ -395,10 +409,6 @@
         
         self.log_file.write(log+'\n')
         self.log_file.flush()
-<<<<<<< HEAD
-=======
-        self.slack(logname+': '+msg, "@rprechelt")
->>>>>>> 5465d369
         print(color_log)
         
         return True